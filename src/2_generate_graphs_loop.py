--- conflicted
+++ resolved
@@ -29,10 +29,7 @@
 )
 from sae_cooccurrence.normalised_cooc_functions import (
     get_sae_release,
-<<<<<<< HEAD
-=======
     neat_sae_id,
->>>>>>> 4964f075
     setup_logging,
 )
 from sae_cooccurrence.utils.saving_loading import (
@@ -58,11 +55,7 @@
     config (dict): The configuration dictionary containing model and analysis settings.
     device (str): The device to use for computations (e.g., 'cpu', 'mps', 'cuda').
     """
-<<<<<<< HEAD
-    sae_id_neat = sae_id.replace(".", "_").replace("/", "_")
-=======
     sae_id_neat = neat_sae_id(sae_id)
->>>>>>> 4964f075
     sae_release = get_sae_release(
         config["generation"]["model_name"], config["generation"]["sae_release_short"]
     )
