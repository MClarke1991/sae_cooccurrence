--- conflicted
+++ resolved
@@ -394,11 +394,7 @@
     global start_time
     start_time = time.time()
 
-<<<<<<< HEAD
-    config = toml.load(pj(git_root, "src", "config_gemma.toml"))
-=======
     config = toml.load(pj(git_root, "src", "config_feature_split.toml"))
->>>>>>> 6f495b09
 
     for sae_id in tqdm(config["generation"]["sae_ids"], desc="Processing SAE IDs"):
         process_sae_for_graph(sae_id, config, device)
