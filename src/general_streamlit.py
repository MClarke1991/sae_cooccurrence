--- conflicted
+++ resolved
@@ -325,7 +325,6 @@
 
 
 def main():
-<<<<<<< HEAD
     query_params = st.query_params
 
     st.set_page_config(
@@ -372,11 +371,6 @@
     The plot below shows the PCA projection of feature activations. 
     Colors represent different features. Click on any point to see detailed activations.
 """)
-=======
-    # Add query parameter handling at the start of main()
-    query_params = st.query_params
-
->>>>>>> 1655f7d9
     git_root = get_git_root()
     config = load_streamlit_config(pj(git_root, "src", "config_pca_streamlit.toml"))
     load_options = config["processing"]["load_options"]
@@ -404,8 +398,6 @@
             index=default_model_idx,
         )
         st.sidebar.info(f"Batch size {model_to_batch_size[model]}")
-
-<<<<<<< HEAD
 
         # Load model configurations from config
         model_to_releases = config["models"]["releases"]
@@ -459,96 +451,6 @@
         available_sizes = get_available_sizes(
             results_root, sae_id, n_batches_reconstruction
         )
-=======
-    # Fix query parameter handling for model selection
-    default_model_idx = 0
-    if "model" in query_params:
-        try:
-            model_param = query_params["model"]
-            # Handle both list and string cases
-            model_value = (
-                model_param[0] if isinstance(model_param, list) else model_param
-            )
-            default_model_idx = ["gpt2-small", "gemma-2-2b"].index(model_value)
-        except (ValueError, IndexError):
-            # If the model parameter is invalid, use default
-            default_model_idx = 0
-
-    model = st.selectbox(
-        "Select model",
-        ["gpt2-small", "gemma-2-2b"],
-        index=default_model_idx,
-        format_func=lambda x: f"{x} (batch size: {model_to_batch_size[x]})",
-    )
-
-    # Load model configurations from config
-    # Get batch size for selected model
-    n_batches_reconstruction = model_to_batch_size[model]
-    model_to_releases = config["models"]["releases"]
-    sae_release_to_ids = config["models"]["sae_ids"]
-
-    available_sae_releases = model_to_releases[model]
-    default_release_idx = 0
-    if "sae_release" in query_params:
-        try:
-            release_param = query_params["sae_release"]
-            release_value = (
-                release_param[0] if isinstance(release_param, list) else release_param
-            )
-            default_release_idx = available_sae_releases.index(release_value)
-        except (ValueError, IndexError):
-            # If the release parameter is invalid, use default
-            default_release_idx = 0
-
-    sae_release = st.selectbox(
-        "Select SAE release", available_sae_releases, index=default_release_idx
-    )
-
-    # Similarly for SAE ID selection
-    available_sae_ids = sae_release_to_ids[sae_release]
-    default_sae_idx = 0
-    if "sae_id" in query_params:
-        try:
-            sae_param = query_params["sae_id"]
-            sae_value = sae_param[0] if isinstance(sae_param, list) else sae_param
-            neat_ids = [neat_sae_id(id) for id in available_sae_ids]
-            default_sae_idx = neat_ids.index(sae_value)
-        except (ValueError, IndexError):
-            # If the SAE ID parameter is invalid, use default
-            default_sae_idx = 0
-
-    sae_id = st.selectbox(
-        "Select SAE ID",
-        [neat_sae_id(id) for id in available_sae_ids],
-        index=default_sae_idx,
-    )
-    results_root = pj(
-        git_root,
-        f"results/{model}/{sae_release}/{sae_id}",
-    )
-
-    # Add size selection before loading subgraphs
-    available_sizes = get_available_sizes(
-        results_root, sae_id, n_batches_reconstruction
-    )
-    default_size_idx = 0
-    if "size" in query_params:
-        try:
-            size_param = query_params["size"]
-            size_value = size_param[0] if isinstance(size_param, list) else size_param
-            default_size_idx = available_sizes.index(int(size_value))
-        except (ValueError, IndexError):
-            # If the size parameter is invalid, use default
-            default_size_idx = 0
-
-    selected_size = st.selectbox(
-        "Select subgraph size",
-        options=available_sizes,
-        index=default_size_idx,
-        format_func=lambda x: f"Size {x}",
-        key="size_selector",
-    )
->>>>>>> 1655f7d9
 
         default_size_idx = 0
         if "size" in query_params:
@@ -586,11 +488,6 @@
         label = f"Subgraph {sg_id} - Top tokens: {', '.join(top_3_tokens)} | Example: {example_context}"  # type: ignore
         subgraph_options.append({"label": label, "value": sg_id})
 
-<<<<<<< HEAD
-    # st.markdown('<p class="section-text">Subgraph Selection</p>', unsafe_allow_html=True)
-=======
-    # Dropdown for subgraph selection
->>>>>>> 1655f7d9
     default_subgraph_idx = 0
     if "subgraph" in query_params:
         try:
@@ -602,10 +499,6 @@
             )
             default_subgraph_idx = available_subgraphs.index(int(subgraph_value))
         except (ValueError, IndexError):
-<<<<<<< HEAD
-=======
-            # If the subgraph parameter is invalid, use default
->>>>>>> 1655f7d9
             default_subgraph_idx = 0
 
     selected_subgraph = st.selectbox(
