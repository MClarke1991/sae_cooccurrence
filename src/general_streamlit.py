import glob
import logging
import re
from html import escape
from os.path import join as pj

import h5py
import numpy as np
import pandas as pd
import plotly.graph_objects as go
import streamlit as st
import streamlit.components.v1 as components
import streamlit_plotly_events as spe
<<<<<<< HEAD

from sae_cooccurrence.normalised_cooc_functions import neat_sae_id
=======
from scipy import sparse

from sae_cooccurrence.normalised_cooc_functions import (
    create_results_dir,
    neat_sae_id,
)
from sae_cooccurrence.pca import (
    generate_subgraph_plot_data_sparse,
    plot_pca_feature_strength_streamlit,
    plot_subgraph_interactive_from_nx,
)
from sae_cooccurrence.streamlit import (
    decode_if_bytes,
    load_dataset,
    load_streamlit_config,
    load_subgraph_data,
    log_memory_usage,
    plot_feature_activations,
    plot_pca_2d,
)
>>>>>>> 77a744bb
from sae_cooccurrence.utils.set_paths import get_git_root


@st.cache_data
def load_data(file_path, subgraph_id, config):
    log_memory_usage("start of load_data")
    results, pca_df = load_subgraph_data(file_path, subgraph_id, config)
    log_memory_usage("end of load_data")
    return results, pca_df


def plot_legend(color_map):
    fig = go.Figure()

    for feature, color in color_map.items():
        fig.add_trace(
            go.Scatter(
                x=[None],
                y=[None],
                mode="markers",
                marker=dict(size=10, color=color),
                name=f"Feature {feature}",
                legendgroup=f"Feature {feature}",
                showlegend=True,
            )
        )

    fig.update_layout(
        height=400,
        width=300,
        title="Legend",
        plot_bgcolor="rgba(0,0,0,0)",
        paper_bgcolor="rgba(0,0,0,0)",
        xaxis=dict(visible=False),
        yaxis=dict(visible=False),
        margin=dict(l=0, r=0, t=40, b=0),
        legend=dict(orientation="v", yanchor="top", y=1, xanchor="left", x=0),
    )

    return fig


@st.cache_data
def load_available_subgraphs(file_path):
    with h5py.File(file_path, "r") as f:
        return sorted(
            [int(key.split("_")[1]) for key in f.keys() if key.startswith("subgraph_")]
        )


@st.cache_data
def load_thresholded_matrix(file_path: str) -> np.ndarray:
    # Load and return the actual array data from the NPZ file
    with np.load(file_path) as data:
        # Assuming there's a single array in the NPZ file
        # If there are multiple arrays, you'll need to specify the key
        return data[data.files[0]]


@st.cache_data
def load_sparse_thresholded_matrix(file_path: str) -> sparse.csr_matrix:
    return sparse.load_npz(file_path)


@st.cache_data
def load_subgraph_metadata(file_path, subgraph_id):
    top_3_tokens = []
    example_context = ""
    with h5py.File(file_path, "r") as f:
        group = f[f"subgraph_{subgraph_id}"]
        top_3_tokens = decode_if_bytes(load_dataset(group["top_3_tokens"]))  # type: ignore
        example_context = decode_if_bytes(load_dataset(group["example_context"]))  # type: ignore
        example_context = "".join(example_context)  # type: ignore
    return top_3_tokens, example_context


@st.cache_data
def get_available_sizes(
    results_root, sae_id_neat, n_batches_reconstruction, max_examples
):
    """Get all available subgraph sizes from the directory"""
    base_path = pj(results_root, f"{sae_id_neat}_pca_for_streamlit")
    files = glob.glob(
        pj(
            base_path,
            f"{max_examples}graph_analysis_results_size_*_nbatch_{n_batches_reconstruction}.h5",
        )
    )
    sizes = [int(re.search(r"size_(\d+)_nbatch_", f).group(1)) for f in files]  # type: ignore
    return sorted(sizes)


def get_neuronpedia_embed_url(model, sae_release, feature_idx, sae_id):
    """Generate the correct Neuronpedia embed URL based on model and SAE release"""
    base_url = "https://neuronpedia.org"
    path = None
    if model == "gpt2-small":
        if sae_release == "res-jb":
            # Extract layer number from sae_id (e.g., "blocks_7_hook_resid_pre" -> 7)
            layer = re.search(r"blocks_(\d+)_", sae_id).group(1)  # type: ignore
            path = f"{model}/{layer}-res-jb/{feature_idx}"
        elif sae_release == "res-jb-feature-splitting":
            # Extract layer and width (e.g., "blocks_8_hook_resid_pre_24576" -> layer=8, width=24576)
            layer = re.search(r"blocks_(\d+)_", sae_id).group(1)  # type: ignore
            width = re.search(r"_(\d+)$", sae_id).group(1)  # type: ignore
            path = f"{model}/{layer}-res_fs{width}-jb/{feature_idx}"
    elif model == "gemma-2-2b":
        # Extract layer and width (e.g., "layer_20/width_16k/canonical" -> layer=20, width=16k)
        layer = re.search(r"layer_(\d+)", sae_id).group(1)  # type: ignore
        width = re.search(r"width_(\d+k)", sae_id).group(1)  # type: ignore
        path = f"{model}/{layer}-gemmascope-res-{width}/{feature_idx}"
    else:
        raise ValueError(f"Invalid model: {model}")
    embed_params = "?embed=true&embedtest=true&embedexplanation=false&height=300"
    return f"{base_url}/{path}{embed_params}"


def update_url_params(key, value):
    """Update URL parameters without triggering a reload"""
    current_params = st.query_params.to_dict()
    current_params[key] = value
    st.query_params.update(current_params)


def simplify_token_display(tokens: list, remove_counts: bool = True) -> list:
    """Clean up token display by optionally removing count numbers and parentheses.

    Args:
        tokens: List of token strings
        remove_counts: If True, removes count numbers from tokens

    Returns:
        List of cleaned token strings
    """
    if not remove_counts:
        return tokens

    cleaned = [str(token) for token in tokens]
    # Remove count numbers and clean up formatting
    cleaned = [re.sub(r'(?<=", )\d+(?=\))', "", token) for token in cleaned]
    cleaned = [re.sub(r"(?<=', )\d+(?=\))", "", token) for token in cleaned]
    cleaned = [re.sub(r"^\(", "", token) for token in cleaned]
    cleaned = [re.sub(r"\)$", "", token) for token in cleaned]

    return list(cleaned)


def main():
    logging.basicConfig(level=logging.INFO)
    log_memory_usage("start of main")

    query_params = st.query_params

    # if "point_x" in st.query_params and "point_y" in st.query_params:
    #     initial_point_x = float(st.query_params["point_x"])
    #     initial_point_y = float(st.query_params["point_y"])

    st.set_page_config(
        page_title="Feature Cooccurrence Explorer",
        page_icon="🔍",
        layout="wide",
        initial_sidebar_state="expanded",
    )

    st.markdown(
        """
        <style>
        .title-text {
            font-size: 42px;
            font-weight: 600;
            color: #1E1E1E;
            padding-bottom: 20px;
        }
        .subtitle-text {
            font-size: 24px;
            font-weight: 500;
            color: #4A4A4A;
            padding-bottom: 10px;
        }
        .section-text {
            font-size: 20px;
            font-weight: 500;
            color: #2C3E50;
            padding-bottom: 10px;
        }
        .stSelectbox {
            padding-bottom: 15px;
        }
        </style>
    """,
        unsafe_allow_html=True,
    )

    st.markdown(
        '<p class="title-text">SAE Latent Cooccurrence Explorer</p>',
        unsafe_allow_html=True,
    )
    with st.expander("What is SAE Latent Co-occurrence?"):
        st.markdown("""
            SAE (Sparse Autoencoder) latent co-occurrence analysis helps us understand how different features learned by 
            the autoencoder tend to activate together. When two features frequently activate at the same time across many examples,
            we say they "co-occur". This tool visualizes these co-occurrence patterns to help understand the relationships
            between different learned SAE latents, and demonstrates how this co-occurrence maps interpretable subspaces. 
            
            For a given cluster of SAE latents we:

            - Search through the training data for examples of prompts that activate these latents
            - Use a PCA to represent the vectors made up of the same of feature activations from only the SAE latents in that cluster
            - This is to explore if these latents are more explicable as a group
            
            For a cluster of co-occurring latents we show this PCA plot, and the corresponding co-occurrence graph. 
            Click on any point in the PCA plot to see the relative strength of activations for that token and context, and 
            how these separate across the PCA dimensions. We also show the Neuronpedia links for the SAE latents in the cluster to show their general properties. 
            
            Note: we follow [Lieberum et al., 2024](https://arxiv.org/abs/2408.05147) in referring to the directions learned by the SAE as latents, 
            to disambiguate from the underlying LLM features. This is in contrast with earlier work that uses 'feature' for both 
            (e.g. [Bricken et al., 2023](https://transformer-circuits.pub/2023/monosemantic-features), [Rajamanoharan et al., 2024a](https://arxiv.org/abs/2407.14435v1), 
            and [Rajamanoharan et al., 2024b](https://arxiv.org/abs/2404.16014)). 
        """)

    git_root = get_git_root()
<<<<<<< HEAD
    sae_id = "blocks.8.hook_resid_pre_24576"
    sae_id_neat = neat_sae_id(sae_id)
    results_root = pj(
        git_root,
        "results/gpt2-small/res-jb-feature-splitting/blocks_8_hook_resid_pre_24576/",
=======
    config = load_streamlit_config(
        pj(git_root, "src", "config_pca_streamlit_maxexamples.toml")
>>>>>>> 77a744bb
    )
    load_options = config["processing"]["load_options"]
    models = config["streamlit"]["models"]
    model_to_batch_size = config["models"]["pca_batch_sizes"]
    use_max_examples = config["processing"]["load_options"]["use_max_examples"]
    show_max_examples = config["streamlit"]["dev"]["show_max_examples"]
    show_batch_size = config["streamlit"]["dev"]["show_batch_size"]
    model_to_max_examples = config["models"]["max_examples"]

    with st.sidebar:
        st.markdown(
            '<p class="subtitle-text">Configuration</p>', unsafe_allow_html=True
        )
        default_model_idx = 0
        if "model" in query_params:
            try:
                model_param = query_params["model"]
                # Handle both list and string cases
                model_value = (
                    model_param[0] if isinstance(model_param, list) else model_param
                )
                default_model_idx = list(models.values()).index(model_value)
            except (ValueError, IndexError):
                default_model_idx = 0

        model = st.selectbox(
            "Model",
            list(models.values()),
            index=default_model_idx,
            key="model_selector",
            on_change=lambda: update_url_params(
                "model", st.session_state.model_selector
            ),
        )

        # Load model configurations from config
        model_to_releases = config["models"]["releases"]
        # st.write(model_to_releases)
        sae_release_to_ids = config["models"]["sae_ids"]

        available_sae_releases = model_to_releases[model]

        n_batches_reconstruction = model_to_batch_size[model]

        if use_max_examples:
            max_examples = str(model_to_max_examples[model]) + "cap_"
        else:
            max_examples = ""

        default_release_idx = 0
        if "sae_release" in query_params:
            try:
                release_param = query_params["sae_release"]
                release_value = (
                    release_param[0]
                    if isinstance(release_param, list)
                    else release_param
                )
                default_release_idx = available_sae_releases.index(release_value)
            except (ValueError, IndexError):
                default_release_idx = 0

        sae_release = st.selectbox(
            "SAE Release",
            available_sae_releases,
            index=default_release_idx,
            key="sae_release_selector",
            on_change=lambda: update_url_params(
                "sae_release", st.session_state.sae_release_selector
            ),
        )

        available_sae_ids = sae_release_to_ids[sae_release]

        default_sae_idx = 0
        if "sae_id" in query_params:
            try:
                sae_param = query_params["sae_id"]
                sae_value = sae_param[0] if isinstance(sae_param, list) else sae_param
                neat_ids = [neat_sae_id(id) for id in available_sae_ids]
                default_sae_idx = neat_ids.index(sae_value)
            except (ValueError, IndexError):
                default_sae_idx = 0

        sae_id = st.selectbox(
            "SAE ID",
            [neat_sae_id(id) for id in available_sae_ids],
            index=default_sae_idx,
            key="sae_id_selector",
            on_change=lambda: update_url_params(
                "sae_id", st.session_state.sae_id_selector
            ),
        )

        release_to_generation_batch_size = config["releases"]["generation_batch_sizes"]
        n_batches_generation = release_to_generation_batch_size[sae_release]

        results_root = create_results_dir(
            model, sae_release, sae_id, n_batches_generation
        )

        # st.markdown('<p class="section-text">Size Settings</p>', unsafe_allow_html=True)
        available_sizes = get_available_sizes(
            results_root, sae_id, n_batches_reconstruction, max_examples
        )

        default_size_idx = 0
        if "size" in query_params:
            try:
                size_param = query_params["size"]
                size_value = (
                    size_param[0] if isinstance(size_param, list) else size_param
                )
                default_size_idx = available_sizes.index(int(size_value))
            except (ValueError, IndexError):
                default_size_idx = 0

        selected_size = st.selectbox(
            "Cluster Size",
            options=available_sizes,
            index=default_size_idx,
            format_func=lambda x: f"Size {x}",
            key="size_selector",
            on_change=lambda: update_url_params("size", st.session_state.size_selector),
        )

    # Update pca_results_path
    pca_results_path = pj(
        results_root,
        f"{sae_id}_pca_for_streamlit",
        f"{max_examples}graph_analysis_results_size_{selected_size}_nbatch_{n_batches_reconstruction}.h5",
    )

    # Load available subgraphs
    available_subgraphs = load_available_subgraphs(pca_results_path)

    if not available_subgraphs:
        st.error(
            "No subgraphs found with enough examples to generate a PCA for that size category."
        )
        return  # Exit the main function early

    # Load metadata for all subgraphs
    subgraph_options = []
    remove_token_counts = config["streamlit"].get("remove_token_counts", True)

    try:
        for sg_id in available_subgraphs:
            top_3_tokens, example_context = load_subgraph_metadata(
                pca_results_path, sg_id
            )
            top_3_tokens_simple = simplify_token_display(
                top_3_tokens,  # type: ignore
                remove_token_counts,  # type: ignore
            )  # type: ignore
            label = f"Subgraph {sg_id} - Top tokens: {' '.join(top_3_tokens_simple)} | Example: '{example_context}'"
            subgraph_options.append({"label": label, "value": sg_id})
    except (OSError, KeyError):
        st.error(
            "Error loading subgraph metadata. The file may be corrupted or in an unexpected format."
        )
        return

    default_subgraph_idx = 0
    if "subgraph" in query_params:
        try:
            subgraph_param = query_params["subgraph"]
            subgraph_value = (
                subgraph_param[0]
                if isinstance(subgraph_param, list)
                else subgraph_param
            )
            default_subgraph_idx = available_subgraphs.index(int(subgraph_value))
        except (ValueError, IndexError):
            default_subgraph_idx = 0

    selected_subgraph = st.selectbox(
        "Choose a subgraph to visualize",
        options=[opt["value"] for opt in subgraph_options],
        index=default_subgraph_idx,
        format_func=lambda x: next(
            opt["label"] for opt in subgraph_options if opt["value"] == x
        ),
        key="subgraph_selector",
        on_change=lambda: update_url_params(
            "subgraph", st.session_state.subgraph_selector
        ),
    )

    activation_threshold = 1.5
    activation_threshold_safe = str(activation_threshold).replace(".", "_")
    log_memory_usage("before loading node_df")
    node_df = pd.read_csv(
        pj(results_root, f"dataframes/node_info_df_{activation_threshold_safe}.csv")
    )
    log_memory_usage("after loading node_df")
    thresholded_matrix = load_sparse_thresholded_matrix(
        pj(
            results_root,
            f"thresholded_matrices/sparse_thresholded_matrix_{activation_threshold_safe}.npz",
        )
    )
    log_memory_usage("after loading thresholded_matrix")
    fs_splitting_nodes = node_df.query("subgraph_id == @selected_subgraph")[
        "node_id"
    ].tolist()

    log_memory_usage("before loading data")
    results, pca_df = load_data(pca_results_path, selected_subgraph, load_options)
    log_memory_usage("after loading data")

    # Create 2x2 grid layout
    top_left, top_right = st.columns(2)
    bottom_left, bottom_right = st.columns(2)

    # Initialize or get current activations from session state
    if "current_activations" not in st.session_state:
        st.session_state.current_activations = None

    with top_left:
        st.markdown('<p class="section-text">PCA</p>', unsafe_allow_html=True)
        st.markdown(
            """
            The plot below shows the PCA projection of SAE latent activations. 
            Colours represent the most active latent in the cluster. Click on any point to see detailed activations.
            """
        )

        # Add PCA dimension selector
        pca_dims = st.selectbox(
            "Select PCA dimensions to plot:",
            options=["PC1 vs PC2", "PC2 vs PC3", "PC1 vs PC3"],
            index=1,  # Default to PC2 vs PC3
        )

        # Map selection to column names
        dim_mapping = {
            "PC1 vs PC2": ("PC1", "PC2"),
            "PC2 vs PC3": ("PC2", "PC3"),
            "PC1 vs PC3": ("PC1", "PC3"),
        }
        x_dim, y_dim = dim_mapping[pca_dims]

        log_memory_usage("before PCA plot")
        pca_plot, color_map = plot_pca_2d(
            pca_df=pca_df,
            max_feature_info=results["all_max_feature_info"],
            fs_splitting_nodes=fs_splitting_nodes,
            pc_x=x_dim,
            pc_y=y_dim,
        )
        log_memory_usage("after PCA plot")

        selected_points = spe.plotly_events(
            pca_plot,
            click_event=True,
            key=f"pca_plot_{selected_subgraph}",
        )

        # Update activations immediately when point is selected
        if selected_points:
            selected_x = selected_points[0]["x"]
            selected_y = selected_points[0]["y"]
            matching_points = pca_df[
                (pca_df[x_dim] == selected_x) & (pca_df[y_dim] == selected_y)
            ]
            if not matching_points.empty:
                point_index = matching_points.index[0]
                st.session_state.current_activations = results[
                    "all_graph_feature_acts"
                ][point_index]
        else:
            st.session_state.current_activations = None

    with top_right:
        st.markdown(
            '<p class="section-text">SAE Latent Co-occurrence Graph</p>',
            unsafe_allow_html=True,
        )
        st.markdown(
            """
            Graph of the co-occurrence relations between latents in this cluster. Node size represents latent density, edge weight represents co-occurrence strength. 
            Click on a point in the PCA plot to see relative strength of latent activations for that token and context. 
            """
        )
        subgraph, subgraph_df = generate_subgraph_plot_data_sparse(
            thresholded_matrix, node_df, selected_subgraph
        )

        _, html = plot_subgraph_interactive_from_nx(
            subgraph=subgraph,
            subgraph_df=subgraph_df,
            node_info_df=node_df,
            plot_token_factors=False,
            height="400px",
            colour_when_inactive=False,
            activation_array=st.session_state.current_activations,
        )
        components.html(html, height=400)

    with bottom_right:
        st.write("#")
        st.markdown(
            '<p class="section-text">All Latent Activations at point</p>',
            unsafe_allow_html=True,
        )
        st.markdown(
            """
            The plot below shows the relative strength of SAE latent activations for all latents in the cluster at a particular point in the PCA. 
            """
        )
        # st.write("#")
        if not selected_points:
            # st.info(
            #     "👆 Click on any point in the PCA plot to see its SAE latent activations in the cluster."
            # )
            feature_plot = plot_feature_activations(
                results["all_graph_feature_acts"],
                point_index=None,
                fs_splitting_nodes=fs_splitting_nodes,
            )
            st.plotly_chart(feature_plot, use_container_width=True)
        else:
            update_url_params("point_x", str(selected_points[0]["x"]))
            update_url_params("point_y", str(selected_points[0]["y"]))
            matching_points = pca_df[
                (pca_df[x_dim] == selected_points[0]["x"])
                & (pca_df[y_dim] == selected_points[0]["y"])
            ]
            if not matching_points.empty:
                point_index = matching_points.index[0]
                context = pca_df.loc[point_index, "context"]
                feature_plot = plot_feature_activations(
                    results["all_graph_feature_acts"],
                    point_index,
                    fs_splitting_nodes,
                    context,
                )
                st.plotly_chart(feature_plot, use_container_width=True)

    # with bottom_right:
    # st.markdown('<p class="section-text">Token and Context</p>', unsafe_allow_html=True)
    # if selected_points:
    #     matching_points = pca_df[
    #         (pca_df["PC2"] == selected_points[0]["x"])
    #         & (pca_df["PC3"] == selected_points[0]["y"])
    #     ]
    #     if not matching_points.empty:
    #         point_index = matching_points.index[0]
    #         st.markdown(f"**Token:** {pca_df.loc[point_index, 'tokens']}")
    #         st.markdown(f"**Context:** {pca_df.loc[point_index, 'context']}")
    # else:
    #     st.info("Click on a point in the PCA plot to see token and context details.")
    with bottom_left:
        if selected_points:
            matching_points = pca_df[
                (pca_df[x_dim] == selected_points[0]["x"])
                & (pca_df[y_dim] == selected_points[0]["y"])
            ]
            if not matching_points.empty:
                point_index = matching_points.index[0]
                # Create two columns for token and context display
                st.markdown(f"**Token:** {pca_df.loc[point_index, 'tokens']}")
                # Sanitize the context
                sanitized_context = escape(
                    str(pca_df.loc[point_index, "context"])
                ).replace("\n", "\\n")
                st.markdown(f"**Context:** {sanitized_context}")
        else:
            st.info(
                " 👆 Click on a point in the PCA plot to see token and context details."
            )
        st.markdown(
            '<p class="section-text">SAE Latent Activation Landscape</p>',
            unsafe_allow_html=True,
        )
        st.markdown(
            """
            Activation of an SAE latent for all points in the PCA. 
            """
        )
        # Add feature selector dropdown with sorted options
        sorted_features = sorted(fs_splitting_nodes)
        selected_feature = st.selectbox(
            "Select latent to visualize activation strength:",
            options=sorted_features,
            format_func=lambda x: f"SAE Latent {x}",
        )

        # Get index of selected feature in fs_splitting_nodes
        feature_idx = fs_splitting_nodes.index(selected_feature)

        # Get activations for selected feature
        feature_activations = results["all_graph_feature_acts"][:, feature_idx]

        # Create and display the plot
        feature_strength_plot = plot_pca_feature_strength_streamlit(
            pca_df=pca_df,
            feature_activations=feature_activations,
            feature_idx=selected_feature,
            pc_x=x_dim,
            pc_y=y_dim,
        )
        st.plotly_chart(feature_strength_plot, use_container_width=True)

    # Move Neuronpedia section below the quadrants
    st.markdown(
        '<p class="subtitle-text">SAE latent dashboards from Neuronpedia</p>',
        unsafe_allow_html=True,
    )
    st.markdown(
        "Showing visualizations for up to 10 latents from the current graph, sorted by latent index."
    )
    sorted_features = sorted(fs_splitting_nodes)[:10]

    # Create rows of 2 embeds each
    for i in range(0, len(sorted_features), 2):
        col1, col2 = st.columns(2)

        with col1:
            feature_idx = sorted_features[i]
            embed_url = get_neuronpedia_embed_url(
                model, sae_release, feature_idx, sae_id
            )
            st.markdown(f"#### SAE Latent {feature_idx}")
            st.markdown(
                f'<iframe src="{embed_url}" '
                'title="Neuronpedia" '
                'style="height: 300px; width: 100%; border: none;"></iframe>',
                unsafe_allow_html=True,
            )

        with col2:
            if i + 1 < len(sorted_features):
                feature_idx = sorted_features[i + 1]
                embed_url = get_neuronpedia_embed_url(
                    model, sae_release, feature_idx, sae_id
                )
                st.markdown(f"#### SAE Latent {feature_idx}")
                st.markdown(
                    f'<iframe src="{embed_url}" '
                    'title="Neuronpedia" '
                    'style="height: 300px; width: 100%; border: none;"></iframe>',
                    unsafe_allow_html=True,
                )

        # Add shareable link section
    with st.sidebar:
        st.markdown("### Share This View")
        current_params = {
            "model": model,
            "sae_release": sae_release,
            "sae_id": sae_id,
            "size": str(selected_size),
            "subgraph": str(selected_subgraph),
        }

        query_string = "&".join([f"{k}={v}" for k, v in current_params.items()])
        base_url = "https://feature-cooccurrence.streamlit.app/"
        shareable_link = f"{base_url}?{query_string}"

        st.text_input(
            "Copy this link to share current view:", shareable_link, key="share_link"
        )

        st.sidebar.markdown("#### Dev Info")
        if use_max_examples and show_max_examples:
            st.sidebar.info(f"Max number of examples: {model_to_max_examples[model]}")
        elif show_batch_size:
            st.sidebar.info(f"Batch size {model_to_batch_size[model]}")

    log_memory_usage("end of main")


if __name__ == "__main__":
    main()<|MERGE_RESOLUTION|>--- conflicted
+++ resolved
@@ -11,10 +11,6 @@
 import streamlit as st
 import streamlit.components.v1 as components
 import streamlit_plotly_events as spe
-<<<<<<< HEAD
-
-from sae_cooccurrence.normalised_cooc_functions import neat_sae_id
-=======
 from scipy import sparse
 
 from sae_cooccurrence.normalised_cooc_functions import (
@@ -35,7 +31,6 @@
     plot_feature_activations,
     plot_pca_2d,
 )
->>>>>>> 77a744bb
 from sae_cooccurrence.utils.set_paths import get_git_root
 
 
@@ -257,16 +252,8 @@
         """)
 
     git_root = get_git_root()
-<<<<<<< HEAD
-    sae_id = "blocks.8.hook_resid_pre_24576"
-    sae_id_neat = neat_sae_id(sae_id)
-    results_root = pj(
-        git_root,
-        "results/gpt2-small/res-jb-feature-splitting/blocks_8_hook_resid_pre_24576/",
-=======
     config = load_streamlit_config(
         pj(git_root, "src", "config_pca_streamlit_maxexamples.toml")
->>>>>>> 77a744bb
     )
     load_options = config["processing"]["load_options"]
     models = config["streamlit"]["models"]
