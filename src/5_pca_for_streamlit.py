import logging
import os
from os.path import join as pj

import h5py
import numpy as np
import pandas as pd
import torch
from sae_lens import ActivationsStore
from tqdm.autonotebook import tqdm

<<<<<<< HEAD
from sae_cooccurrence.normalised_cooc_functions import neat_sae_id
=======
from sae_cooccurrence.normalised_cooc_functions import (
    create_results_dir,
    get_sae_release,
    neat_sae_id,
)
>>>>>>> 77a744bb
from sae_cooccurrence.pca import perform_pca_on_results, process_examples
from sae_cooccurrence.streamlit import load_streamlit_config
from sae_cooccurrence.utils.saving_loading import load_model_and_sae, set_device
from sae_cooccurrence.utils.set_paths import get_git_root


def process_graph_for_pca(
    model,
    sae,
    activation_store,
    fs_splitting_nodes,
    n_batches_reconstruction,
    remove_special_tokens,
    device,
    max_examples=5_000_000,
    trim_excess=False,
):
    # First attempt with original n_batches
    results = process_examples(
        activation_store,
        model,
        sae,
        fs_splitting_nodes,
        n_batches_reconstruction,
        remove_special_tokens,
        device=device,
        max_examples=max_examples,
        trim_excess=trim_excess,
    )
    pca_df, _ = perform_pca_on_results(results, n_components=3, method="auto")

    # If PCA failed, retry with double n_batches
    if pca_df is None:
        logging.warning(
            f"PCA failed, retrying with {n_batches_reconstruction * 2} batches"
        )
        results = process_examples(
            activation_store,
            model,
            sae,
            fs_splitting_nodes,
            n_batches_reconstruction * 2,
            remove_special_tokens,
            device=device,
            max_examples=max_examples,
            trim_excess=trim_excess,
        )
        pca_df, _ = perform_pca_on_results(results, n_components=3, method="auto")

    return results, pca_df


def save_results_to_hdf5(file_path, results_dict, save_options):
    with h5py.File(file_path, "w") as f:
        for subgraph_id, (results, pca_df) in results_dict.items():
            group = f.create_group(f"subgraph_{subgraph_id}")

            # Save each component based on config options
            if save_options["fired_tokens"]:
                group.create_dataset(
                    "all_fired_tokens",
                    data=np.array(
                        [token.encode("utf-8") for token in results.all_fired_tokens]
                    ),
                )

            if save_options["top_3_tokens"]:
                group.create_dataset(
                    "top_3_tokens",
                    data=np.array(
                        [str(token).encode("utf-8") for token in results.top_3_tokens]
                    ),
                )

            if save_options["context"]:
                group.create_dataset(
                    "example_context",
                    data=np.array(
                        [
                            str(context).encode("utf-8")
                            for context in results.example_context
                        ]
                    ),
                )

            if save_options["reconstructions"]:
                group.create_dataset(
                    "all_reconstructions",
                    data=results.all_reconstructions.cpu().numpy(),
                )

            if save_options["graph_feature_acts"]:
                group.create_dataset(
                    "all_graph_feature_acts",
                    data=results.all_graph_feature_acts.cpu().numpy(),
                )

            if save_options["feature_acts"]:
                group.create_dataset(
                    "all_feature_acts", data=results.all_feature_acts.cpu().numpy()
                )

            if save_options["max_feature_info"]:
                group.create_dataset(
                    "all_max_feature_info",
                    data=results.all_max_feature_info.cpu().numpy(),
                )

            if save_options["examples_found"]:
                group.create_dataset(
                    "all_examples_found", data=results.all_examples_found
                )

            # Save all_token_dfs as a table
            if save_options["token_dfs"]:
                token_dfs_group = group.create_group("all_token_dfs")
                for column in results.all_token_dfs.columns:
                    if results.all_token_dfs[column].dtype == "object":
                        data = np.array(
                            [
                                str(item).encode("utf-8")
                                for item in results.all_token_dfs[column].values
                            ]
                        )
                        token_dfs_group.create_dataset(column, data=data)
                    else:
                        token_dfs_group.create_dataset(
                            column, data=results.all_token_dfs[column].values
                        )

            # Save pca_df as a table
            if save_options["pca"]:
                pca_df_group = group.create_group("pca_df")
                for column in pca_df.columns:
                    if pca_df[column].dtype == "object":
                        data = np.array(
                            [
                                str(item).encode("utf-8")
                                for item in pca_df[column].values
                            ]
                        )
                        pca_df_group.create_dataset(column, data=data)
                    else:
                        pca_df_group.create_dataset(column, data=pca_df[column].values)


def main():
    # Configuration
    torch.set_grad_enabled(False)
    device = set_device()
    git_root = get_git_root()

<<<<<<< HEAD
    model_name = "gpt2-small"
    sae_release_short = "res-jb-feature-splitting"
    sae_id = "blocks.8.hook_resid_pre_24576"
    n_batches_reconstruction = 100
    activation_threshold = 1.5
    subgraph_sizes_to_plot = [5, 6, 7]  # List of subgraph sizes to process
    save_all_feature_acts = False

    # Paths and logging setup
    sae_id_neat = neat_sae_id(sae_id)
    results_dir = f"results/cooc/{model_name}/{sae_release_short}/{sae_id_neat}"
    results_path = pj(git_root, results_dir)

    output_dir = pj(git_root, results_dir, f"{sae_id_neat}_pca_for_streamlit")
    os.makedirs(output_dir, exist_ok=True)

    # Load model and SAE
    sae_release = f"{model_name}-{sae_release_short}"
    model, sae = load_model_and_sae(model_name, sae_release, sae_id, device)

    # Set up activation store
    activation_store = ActivationsStore.from_sae(
        model=model,
        sae=sae,
        streaming=True,
        store_batch_size_prompts=8,
        train_batch_size_tokens=4096,
        n_batches_in_buffer=32,
        device=device,
    )
=======
    # Load configuration from TOML
    config = load_streamlit_config("config_pca_streamlit_maxexamples.toml")
>>>>>>> 77a744bb

    model_name = config["model"]["name"]
    sae_release_short = config["model"]["sae_release_short"]
    sae_ids = config["model"]["sae_ids"]  # Change to list of sae_ids
    remove_special_tokens = config["processing"]["remove_special_tokens"]
    n_batches_reconstruction = config["processing"]["n_batches_reconstruction"]
    activation_threshold = config["processing"]["activation_threshold"]
    subgraph_sizes_to_plot = config["processing"]["subgraph_sizes_to_plot"]
    max_examples = config["processing"]["max_examples"]
    trim_excess = config["processing"]["trim_excess"]
    n_batches_generation = config["generation"]["n_batches_generation"]

    if model_name == "gemma-2-2b" and not remove_special_tokens:
        raise ValueError("Gemma requires removing special tokens")

    # Load save options from config
    save_options = config["processing"]["save_options"]

    # Iterate over each sae_id
    for sae_id in sae_ids:
        # Paths and logging setup
        sae_id_neat = neat_sae_id(sae_id)
        results_dir = create_results_dir(
            model_name, sae_release_short, sae_id_neat, n_batches_generation
        )
        results_path = pj(git_root, results_dir)

        output_dir = pj(git_root, results_dir, f"{sae_id_neat}_pca_for_streamlit")
        os.makedirs(output_dir, exist_ok=True)

        # Load model and SAE
        sae_release = get_sae_release(model_name, sae_release_short)
        model, sae = load_model_and_sae(model_name, sae_release, sae_id, device)

        # Set up activation store
        activation_store = ActivationsStore.from_sae(
            model=model,
            sae=sae,
            streaming=True,
            store_batch_size_prompts=8,
            train_batch_size_tokens=4096,
            n_batches_in_buffer=32,
            device=device,
        )

        # Load node_df
        activation_threshold_safe = str(activation_threshold).replace(".", "_")
        node_df = pd.read_csv(
            pj(results_path, f"dataframes/node_info_df_{activation_threshold_safe}.csv")
        )

        # Process graphs for each subgraph size
        for subgraph_size in subgraph_sizes_to_plot:
            results_dict = {}
            subgraphs_to_process = pd.Series(
                node_df[node_df["subgraph_size"] == subgraph_size]["subgraph_id"]
            ).unique()

            for subgraph_id in tqdm(
                subgraphs_to_process,
                desc=f"Processing subgraphs of size {subgraph_size}",
            ):
                fs_splitting_nodes = node_df[node_df["subgraph_id"] == subgraph_id][
                    "node_id"
                ].tolist()
                results, pca_df = process_graph_for_pca(
                    model,
                    sae,
                    activation_store,
                    fs_splitting_nodes,
                    n_batches_reconstruction,
                    remove_special_tokens,
                    device=device,
                    max_examples=max_examples,
                    trim_excess=trim_excess,
                )

                # Skip this subgraph if PCA still failed after retry
                if pca_df is None:
                    logging.warning(
                        f"Skipping subgraph {subgraph_id} due to PCA failure"
                    )
                    continue

                results_dict[subgraph_id] = (results, pca_df)

            # Save results for this subgraph size
            output_file = pj(
                output_dir,
                f"{max_examples}cap_graph_analysis_results_size_{subgraph_size}_nbatch_{n_batches_reconstruction}.h5",
            )
            save_results_to_hdf5(output_file, results_dict, save_options=save_options)

            logging.info(
                f"Analysis completed for subgraph size {subgraph_size}. Results saved to {output_file}"
            )

        logging.info(f"Processing completed for SAE ID: {sae_id}")


if __name__ == "__main__":
    main()<|MERGE_RESOLUTION|>--- conflicted
+++ resolved
@@ -9,15 +9,11 @@
 from sae_lens import ActivationsStore
 from tqdm.autonotebook import tqdm
 
-<<<<<<< HEAD
-from sae_cooccurrence.normalised_cooc_functions import neat_sae_id
-=======
 from sae_cooccurrence.normalised_cooc_functions import (
     create_results_dir,
     get_sae_release,
     neat_sae_id,
 )
->>>>>>> 77a744bb
 from sae_cooccurrence.pca import perform_pca_on_results, process_examples
 from sae_cooccurrence.streamlit import load_streamlit_config
 from sae_cooccurrence.utils.saving_loading import load_model_and_sae, set_device
@@ -170,41 +166,8 @@
     device = set_device()
     git_root = get_git_root()
 
-<<<<<<< HEAD
-    model_name = "gpt2-small"
-    sae_release_short = "res-jb-feature-splitting"
-    sae_id = "blocks.8.hook_resid_pre_24576"
-    n_batches_reconstruction = 100
-    activation_threshold = 1.5
-    subgraph_sizes_to_plot = [5, 6, 7]  # List of subgraph sizes to process
-    save_all_feature_acts = False
-
-    # Paths and logging setup
-    sae_id_neat = neat_sae_id(sae_id)
-    results_dir = f"results/cooc/{model_name}/{sae_release_short}/{sae_id_neat}"
-    results_path = pj(git_root, results_dir)
-
-    output_dir = pj(git_root, results_dir, f"{sae_id_neat}_pca_for_streamlit")
-    os.makedirs(output_dir, exist_ok=True)
-
-    # Load model and SAE
-    sae_release = f"{model_name}-{sae_release_short}"
-    model, sae = load_model_and_sae(model_name, sae_release, sae_id, device)
-
-    # Set up activation store
-    activation_store = ActivationsStore.from_sae(
-        model=model,
-        sae=sae,
-        streaming=True,
-        store_batch_size_prompts=8,
-        train_batch_size_tokens=4096,
-        n_batches_in_buffer=32,
-        device=device,
-    )
-=======
     # Load configuration from TOML
     config = load_streamlit_config("config_pca_streamlit_maxexamples.toml")
->>>>>>> 77a744bb
 
     model_name = config["model"]["name"]
     sae_release_short = config["model"]["sae_release_short"]
