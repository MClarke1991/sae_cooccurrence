--- conflicted
+++ resolved
@@ -39,10 +39,7 @@
     "    plot_subgraph_static,\n",
     ")\n",
     "from sae_cooccurrence.normalised_cooc_functions import (\n",
-<<<<<<< HEAD
-=======
     "    create_results_dir,\n",
->>>>>>> 77a744bb
     "    get_sae_release,\n",
     "    neat_sae_id,\n",
     ")\n",
@@ -196,13 +193,9 @@
     "\n",
     "# Process the specific subgraph\n",
     "sae_id_neat = neat_sae_id(sae_id)\n",
-<<<<<<< HEAD
-    "results_dir = f\"results/{model_name}/{sae_release_short}/{sae_id_neat}\"\n",
-=======
     "results_dir = create_results_dir(\n",
     "    model_name, sae_release_short, sae_id_neat, n_batches_generation\n",
     ")\n",
->>>>>>> 77a744bb
     "results_path = pj(git_root, results_dir)\n",
     "activation_threshold_safe = str(activation_threshold).replace(\".\", \"_\")\n",
     "\n",
