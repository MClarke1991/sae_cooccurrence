# Byte-compiled / optimized / DLL files
__pycache__/
*.py[cod]
*$py.class

# C extensions
*.so

# Distribution / packaging
.Python
build/
develop-eggs/
dist/
downloads/
eggs/
.eggs/
lib/
lib64/
parts/
sdist/
var/
wheels/
share/python-wheels/
*.egg-info/
.installed.cfg
*.egg
MANIFEST

# PyInstaller
#  Usually these files are written by a python script from a template
#  before PyInstaller builds the exe, so as to inject date/other infos into it.
*.manifest
*.spec

# Installer logs
pip-log.txt
pip-delete-this-directory.txt

# Unit test / coverage reports
htmlcov/
.tox/
.nox/
.coverage
.coverage.*
.cache
nosetests.xml
coverage.xml
*.cover
*.py,cover
.hypothesis/
.pytest_cache/
cover/

# Translations
*.mo
*.pot

# Django stuff:
*.log
local_settings.py
db.sqlite3
db.sqlite3-journal

# Flask stuff:
instance/
.webassets-cache

# Scrapy stuff:
.scrapy

# Sphinx documentation
docs/_build/

# PyBuilder
.pybuilder/
target/

# Jupyter Notebook
.ipynb_checkpoints

# IPython
profile_default/
ipython_config.py

# pyenv
#   For a library or package, you might want to ignore these files since the code is
#   intended to run in multiple environments; otherwise, check them in:
# .python-version

# pipenv
#   According to pypa/pipenv#598, it is recommended to include Pipfile.lock in version control.
#   However, in case of collaboration, if having platform-specific dependencies or dependencies
#   having no cross-platform support, pipenv may install dependencies that don't work, or not
#   install all needed dependencies.
#Pipfile.lock

# poetry
#   Similar to Pipfile.lock, it is generally recommended to include poetry.lock in version control.
#   This is especially recommended for binary packages to ensure reproducibility, and is more
#   commonly ignored for libraries.
#   https://python-poetry.org/docs/basic-usage/#commit-your-poetrylock-file-to-version-control
#poetry.lock

# pdm
#   Similar to Pipfile.lock, it is generally recommended to include pdm.lock in version control.
#pdm.lock
#   pdm stores project-wide configurations in .pdm.toml, but it is recommended to not include it
#   in version control.
#   https://pdm.fming.dev/latest/usage/project/#working-with-version-control
.pdm.toml
.pdm-python
.pdm-build/

# PEP 582; used by e.g. github.com/David-OConnor/pyflow and github.com/pdm-project/pdm
__pypackages__/

# Celery stuff
celerybeat-schedule
celerybeat.pid

# SageMath parsed files
*.sage.py

# Environments
.env
.venv
env/
venv/
ENV/
env.bak/
venv.bak/

# Spyder project settings
.spyderproject
.spyproject

# Rope project settings
.ropeproject

# mkdocs documentation
/site

# mypy
.mypy_cache/
.dmypy.json
dmypy.json

# Pyre type checker
.pyre/

# pytype static type analyzer
.pytype/

# Cython debug symbols
cython_debug/

# PyCharm
#  JetBrains specific template is maintained in a separate JetBrains.gitignore that can
#  be found at https://github.com/github/gitignore/blob/main/Global/JetBrains.gitignore
#  and can be added to the global gitignore or merged into this file.  For a more nuclear
#  option (not recommended) you can uncomment the following to ignore the entire idea folder.
#.idea/

<<<<<<< HEAD
=======

>>>>>>> bf48a113
### Emacs

# -*- mode: gitignore; -*-
*~
\#*\#
/.emacs.desktop
/.emacs.desktop.lock
*.elc
auto-save-list
tramp
.\#*

# Org-mode
.org-id-locations
*_archive

# flymake-mode
*_flymake.*

# eshell files
/eshell/history
v/eshell/lastdir

# elpa packages
/elpa/

# reftex files
*.rel

# AUCTeX auto folder
/auto/

# cask packages
.cask/
dist/

# Flycheck
flycheck_*.el

# server auth directory
/server/

# projectiles files
.projectile

# directory configuration
.dir-locals.el

# network security
/network-security.data

### macos
.DS_Store

### Large files
**/*.npy
**/*.npz
**/*.npy.npz
**/*.pickle
**/*.tar.gz
*.html
*.parquet
<<<<<<< HEAD
*.h5
=======
*.h5
>>>>>>> bf48a113
<|MERGE_RESOLUTION|>--- conflicted
+++ resolved
@@ -161,10 +161,7 @@
 #  option (not recommended) you can uncomment the following to ignore the entire idea folder.
 #.idea/
 
-<<<<<<< HEAD
-=======
-
->>>>>>> bf48a113
+
 ### Emacs
 
 # -*- mode: gitignore; -*-
@@ -227,8 +224,4 @@
 **/*.tar.gz
 *.html
 *.parquet
-<<<<<<< HEAD
 *.h5
-=======
-*.h5
->>>>>>> bf48a113
