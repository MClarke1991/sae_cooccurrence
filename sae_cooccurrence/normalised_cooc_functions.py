--- conflicted
+++ resolved
@@ -35,7 +35,6 @@
     )
 
 
-<<<<<<< HEAD
 def get_special_tokens(model: HookedTransformer) -> set[int | None]:
     if model.tokenizer is None:
         raise ValueError("Model tokenizer is None")
@@ -45,7 +44,8 @@
         model.tokenizer.pad_token_id,
     }
     return special_tokens
-=======
+
+
 def get_sae_release(model_name: str, sae_release_short: str) -> str:
     """
     Determine the SAE release based on the model name.
@@ -66,7 +66,6 @@
             raise ValueError("SAE Release Short unsupported.")
     else:
         return f"{model_name}-{sae_release_short}"
->>>>>>> 6ca2abec
 
 
 def generate_normalised_features(
